/*
 * Copyright © 2012-2014 Cask Data, Inc.
 *
 * Licensed under the Apache License, Version 2.0 (the "License"); you may not
 * use this file except in compliance with the License. You may obtain a copy of
 * the License at
 *
 * http://www.apache.org/licenses/LICENSE-2.0
 *
 * Unless required by applicable law or agreed to in writing, software
 * distributed under the License is distributed on an "AS IS" BASIS, WITHOUT
 * WARRANTIES OR CONDITIONS OF ANY KIND, either express or implied. See the
 * License for the specific language governing permissions and limitations under
 * the License.
 */

package co.cask.tephra;

import co.cask.tephra.metrics.TxMetricsCollector;
import co.cask.tephra.persist.NoOpTransactionStateStorage;
import co.cask.tephra.persist.TransactionEdit;
import co.cask.tephra.persist.TransactionLog;
import co.cask.tephra.persist.TransactionLogReader;
import co.cask.tephra.persist.TransactionSnapshot;
import co.cask.tephra.persist.TransactionStateStorage;
import co.cask.tephra.snapshot.SnapshotCodecProvider;
import com.google.common.base.Objects;
import com.google.common.base.Preconditions;
import com.google.common.base.Stopwatch;
import com.google.common.base.Throwables;
import com.google.common.collect.Lists;
import com.google.common.collect.Maps;
import com.google.common.collect.Sets;
import com.google.common.util.concurrent.AbstractService;
import com.google.inject.Inject;
import it.unimi.dsi.fastutil.longs.LongArrayList;
import org.apache.hadoop.conf.Configuration;
import org.slf4j.Logger;
import org.slf4j.LoggerFactory;

import java.io.IOException;
import java.io.OutputStream;
import java.util.Collection;
import java.util.Collections;
import java.util.List;
import java.util.Map;
import java.util.NavigableMap;
import java.util.Set;
import java.util.concurrent.ConcurrentSkipListMap;
import java.util.concurrent.TimeUnit;
import java.util.concurrent.atomic.AtomicBoolean;
import java.util.concurrent.locks.Lock;
import java.util.concurrent.locks.ReentrantReadWriteLock;
import javax.annotation.Nonnull;

/**
 * This is the central place to manage all active transactions in the system.
 *
 * A transaction consists of
 * <ul>
 *   <li>A write pointer: This is the version used for all writes of that transaction.</li>
 *   <li>A read pointer: All reads under the transaction use this as an upper bound for the version.</li>
 *   <li>A set of excluded versions: These are the write versions of other transactions that must be excluded from
 *   reads, because those transactions are still in progress, or they failed but couldn't be properly rolled back.</li>
 * </ul>
 * To use the transaction system, a client must follow this sequence of steps:
 * <ol>
 *   <li>Request a new transaction.</li>
 *   <li>Use the transaction to read and write datasets. Datasets are encouraged to cache the writes of the
 *     transaction in memory, to reduce the cost of rollback in case the transaction fails. </li>
 *   <li>Check whether the transaction has conflicts. For this, the set of change keys are submitted via canCommit(),
 *     and the transaction manager verifies that none of these keys are in conflict with other transactions that
 *     committed since the start of this transaction.</li>
 *   <li>If the transaction has conflicts:
 *   <ol>
 *     <li>Roll back the changes in every dataset that was changed. This can happen in-memory if the
 *       changes were cached.</li>
 *     <li>Abort the transaction to remove it from the active transactions.</li>
 *   </ol>
 *   <li>If the transaction has no conflicts:</li>
 *   <ol>
 *     <li>Persist all datasets changes to storage.</li>
 *     <li>Commit the transaction. This will repeat the conflict detection, because more overlapping transactions
 *       may have committed since the first conflict check.</li>
 *     <li>If the transaction has conflicts:</li>
 *     <ol>
 *       <li>Roll back the changes in every dataset that was changed. This is more expensive because
 *         changes must be undone in persistent storage.</li>
 *       <li>Abort the transaction to remove it from the active transactions.</li>
 *     </ol>
 *   </ol>
 * </ol>
 * Transactions may be short or long-running. A short transaction is started with a timeout, and if it is not
 * committed before that timeout, it is invalidated and excluded from future reads. A long-running transaction has
 * no timeout and will remain active until it is committed or aborted. Long transactions are typically used in
 * map/reduce jobs and can produce enormous amounts of changes. Therefore, long transactions do not participate in
 * conflict detection (they would almost always have conflicts). We also assume that the changes of long transactions
 * are not tracked, and therefore cannot be rolled back. Hence, when a long transaction is aborted, it remains in the
 * list of excluded transactions to make its writes invisible.
 */
public class TransactionManager extends AbstractService {
  // todo: optimize heavily

  private static final Logger LOG = LoggerFactory.getLogger(TransactionManager.class);

  // poll every 1 second to check whether a snapshot is needed
  private static final long SNAPSHOT_POLL_INTERVAL = 1000L;

  //poll every 10 second to emit metrics
  private static final long METRICS_POLL_INTERVAL = 10000L;

  private static final long[] NO_INVALID_TX = { };

  // Transactions that are in progress, with their info.
  private final NavigableMap<Long, InProgressTx> inProgress = new ConcurrentSkipListMap<Long, InProgressTx>();

  // the list of transactions that are invalid (not properly committed/aborted, or timed out)
  // TODO: explain usage of two arrays
  private final LongArrayList invalid = new LongArrayList();
  private long[] invalidArray = NO_INVALID_TX;

  // todo: use moving array instead (use Long2ObjectMap<byte[]> in fastutil)
  // todo: should this be consolidated with inProgress?
  // commit time next writePointer -> changes made by this tx
  private final NavigableMap<Long, Set<ChangeId>> committedChangeSets =
    new ConcurrentSkipListMap<Long, Set<ChangeId>>();
  // not committed yet
  private final Map<Long, Set<ChangeId>> committingChangeSets = Maps.newConcurrentMap();

  private long readPointer;
  private long lastWritePointer;
  private TxMetricsCollector txMetricsCollector;

  private final TransactionStateStorage persistor;

  private final int cleanupInterval;
  private final int defaultTimeout;
  private DaemonThreadExecutor cleanupThread = null;

  private final boolean readYourOwnWrites;

  private volatile TransactionLog currentLog;

  // timestamp of the last completed snapshot
  private long lastSnapshotTime;
  // frequency in millis to perform snapshots
  private final long snapshotFrequencyInSeconds;
  // number of most recent snapshots to retain
  private final int snapshotRetainCount;
  private DaemonThreadExecutor snapshotThread;
  private DaemonThreadExecutor metricsThread;

  // lock guarding change of the current transaction log
  private final ReentrantReadWriteLock logLock = new ReentrantReadWriteLock();
  private final Lock logReadLock = logLock.readLock();
  private final Lock logWriteLock = logLock.writeLock();


  public TransactionManager(Configuration config) {
    this(config, new NoOpTransactionStateStorage(new SnapshotCodecProvider(config)), new TxMetricsCollector());
  }

  @Inject
  public TransactionManager(Configuration conf, @Nonnull TransactionStateStorage persistor,
                            TxMetricsCollector txMetricsCollector) {
    this.persistor = persistor;
    cleanupInterval = conf.getInt(TxConstants.Manager.CFG_TX_CLEANUP_INTERVAL,
                                  TxConstants.Manager.DEFAULT_TX_CLEANUP_INTERVAL);
    defaultTimeout = conf.getInt(TxConstants.Manager.CFG_TX_TIMEOUT,
                                 TxConstants.Manager.DEFAULT_TX_TIMEOUT);
    snapshotFrequencyInSeconds = conf.getLong(TxConstants.Manager.CFG_TX_SNAPSHOT_INTERVAL,
                                              TxConstants.Manager.DEFAULT_TX_SNAPSHOT_INTERVAL);
    // must always keep at least 1 snapshot
    snapshotRetainCount = Math.max(conf.getInt(TxConstants.Manager.CFG_TX_SNAPSHOT_RETAIN,
                                               TxConstants.Manager.DEFAULT_TX_SNAPSHOT_RETAIN), 1);
    readYourOwnWrites = conf.getBoolean(TxConstants.Manager.CFG_TX_READ_YOUR_OWN_WRITES,
            TxConstants.Manager.DEFAULT_TX_READ_YOUR_OWN_WRITES);

    this.txMetricsCollector = txMetricsCollector;
    clear();
  }

  private void clear() {
    invalid.clear();
    invalidArray = NO_INVALID_TX;
    inProgress.clear();
    committedChangeSets.clear();
    committingChangeSets.clear();
    lastWritePointer = 0;
    readPointer = 0;
    lastSnapshotTime = 0;
  }

  private boolean isStopping() {
    return State.STOPPING.equals(state());
  }

  @Override
  public synchronized void doStart() {
    LOG.info("Starting transaction manager.");
    // start up the persistor
    persistor.startAndWait();
    // establish defaults in case there is no persistence
    clear();
    // attempt to recover state from last run
    recoverState();
    // start the periodic cleanup thread
    startCleanupThread();
    startSnapshotThread();
    startMetricsThread();
    // initialize the WAL if we did not force a snapshot in recoverState()
    initLog();
    // initialize next write pointer if needed
    if (lastWritePointer == 0) {
      lastWritePointer = getNextWritePointer();
      readPointer = lastWritePointer;
    }

    notifyStarted();
  }

  private void initLog() {
    if (currentLog == null) {
      try {
        currentLog = persistor.createLog(System.currentTimeMillis());
      } catch (IOException ioe) {
        throw Throwables.propagate(ioe);
      }
    }
  }

  private void startCleanupThread() {
    if (cleanupInterval <= 0 || defaultTimeout <= 0) {
      return;
    }
    LOG.info("Starting periodic timed-out transaction cleanup every " + cleanupInterval +
               " seconds with default timeout of " + defaultTimeout + " seconds.");
    this.cleanupThread = new DaemonThreadExecutor("tx-clean-timeout") {
      @Override
      public void doRun() {
        cleanupTimedOutTransactions();
      }

      @Override
      public long getSleepMillis() {
        return cleanupInterval * 1000;
      }
    };
    cleanupThread.start();
  }

  private void startSnapshotThread() {
    if (snapshotFrequencyInSeconds > 0) {
      LOG.info("Starting periodic snapshot thread, frequency = " + snapshotFrequencyInSeconds +
          " seconds, location = " + persistor.getLocation());
      this.snapshotThread = new DaemonThreadExecutor("tx-snapshot") {
        @Override
        public void doRun() {
          long currentTime = System.currentTimeMillis();
          if (lastSnapshotTime < (currentTime - snapshotFrequencyInSeconds * 1000)) {
            try {
              doSnapshot(false);
            } catch (IOException ioe) {
              LOG.error("Periodic snapshot failed!", ioe);
            }
          }
        }

        @Override
        protected void onShutdown() {
          // perform a final snapshot
          try {
            LOG.info("Writing final snapshot prior to shutdown");
            doSnapshot(true);
          } catch (IOException ioe) {
            LOG.error("Failed performing final snapshot on shutdown", ioe);
          }
        }

        @Override
        public long getSleepMillis() {
          return SNAPSHOT_POLL_INTERVAL;
        }
      };
      snapshotThread.start();
    }
  }

  // Emits Transaction Data structures size as metrics
  private void startMetricsThread() {
    LOG.info("Starting periodic Metrics Emitter thread, frequency = " + METRICS_POLL_INTERVAL);
    this.metricsThread = new DaemonThreadExecutor("tx-metrics") {
      @Override
      public void doRun() {
        txMetricsCollector.gauge("committing.size", committingChangeSets.size());
        txMetricsCollector.gauge("committed.size", committedChangeSets.size());
        txMetricsCollector.gauge("invalid.size", invalidArray.length);
      }

      @Override
      protected void onShutdown() {
        // perform a final metrics emit
        txMetricsCollector.gauge("committing.size", committingChangeSets.size());
        txMetricsCollector.gauge("committed.size", committedChangeSets.size());
        txMetricsCollector.gauge("invalid.size", invalidArray.length);
      }

      @Override
      public long getSleepMillis() {
        return METRICS_POLL_INTERVAL;
      }
    };
    metricsThread.start();
  }

  private void cleanupTimedOutTransactions() {
    List<TransactionEdit> invalidEdits = null;
    this.logReadLock.lock();
    try {
      synchronized (this) {
        if (!isRunning()) {
          return;
        }

        long currentTime = System.currentTimeMillis();
        List<Long> timedOut = Lists.newArrayList();
        for (Map.Entry<Long, InProgressTx> tx : inProgress.entrySet()) {
          long expiration = tx.getValue().getExpiration();
          if (expiration >= 0L && currentTime > expiration) {
            // timed out, remember tx id (can't remove while iterating over entries)
            timedOut.add(tx.getKey());
            LOG.info("Tx invalid list: added tx {} because of timeout", tx.getKey());
          }
        }
        if (!timedOut.isEmpty()) {
          invalidEdits = Lists.newArrayListWithCapacity(timedOut.size());
          invalid.addAll(timedOut);
          for (long tx : timedOut) {
            committingChangeSets.remove(tx);
            inProgress.remove(tx);
            invalidEdits.add(TransactionEdit.createInvalid(tx));
          }

          // todo: find a more efficient way to keep this sorted. Could it just be an array?
          Collections.sort(invalid);
          invalidArray = invalid.toLongArray();
          LOG.info("Invalidated {} transactions due to timeout.", timedOut.size());
        }
      }
      if (invalidEdits != null) {
          appendToLog(invalidEdits);
      }
    } finally {
      this.logReadLock.unlock();
    }
  }

  public synchronized TransactionSnapshot getSnapshot() throws IOException {
    TransactionSnapshot snapshot = null;
    if (!isRunning() && !isStopping()) {
      return null;
    }

    long now = System.currentTimeMillis();
    // avoid duplicate snapshots at same timestamp
    if (now == lastSnapshotTime || (currentLog != null && now == currentLog.getTimestamp())) {
      try {
        TimeUnit.MILLISECONDS.sleep(1);
      } catch (InterruptedException ie) { }
    }
    // copy in memory state
    snapshot = getCurrentState();

    LOG.info("Starting snapshot of transaction state with timestamp {}", snapshot.getTimestamp());
    LOG.info("Returning snapshot of state: " + snapshot);
    return snapshot;
  }

  /**
   * Take a snapshot of the transaction state and serialize it into the given output stream.
   * @return whether a snapshot was taken.
   */
  public boolean takeSnapshot(OutputStream out) throws IOException {
    TransactionSnapshot snapshot = getSnapshot();
    if (snapshot != null) {
      persistor.writeSnapshot(out, snapshot);
      return true;
    } else {
      return false;
    }
  }

  private void doSnapshot(boolean closing) throws IOException {
    long snapshotTime = 0L;
    TransactionSnapshot snapshot = null;
    TransactionLog oldLog = null;
    try {
      this.logWriteLock.lock();
      try {
        synchronized (this) {
          snapshot = getSnapshot();
          if (snapshot == null && !closing) {
            return;
          }
          if (snapshot != null) {
            snapshotTime = snapshot.getTimestamp();
          }

          // roll WAL
          oldLog = currentLog;
          if (!closing) {
            currentLog = persistor.createLog(snapshot.getTimestamp());
          }
        }
        // there may not be an existing log on startup
        if (oldLog != null) {
          oldLog.close();
        }
      } finally {
        this.logWriteLock.unlock();
      }

      // save snapshot
      if (snapshot != null) {
        persistor.writeSnapshot(snapshot);
        lastSnapshotTime = snapshotTime;

        // clean any obsoleted snapshots and WALs
        long oldestRetainedTimestamp = persistor.deleteOldSnapshots(snapshotRetainCount);
        persistor.deleteLogsOlderThan(oldestRetainedTimestamp);
      }
    } catch (IOException ioe) {
      abortService("Snapshot (timestamp " + snapshotTime + ") failed due to: " + ioe.getMessage(), ioe);
    }
  }

  public synchronized TransactionSnapshot getCurrentState() {
    return TransactionSnapshot.copyFrom(System.currentTimeMillis(), readPointer, lastWritePointer,
                                        invalid, inProgress, committingChangeSets, committedChangeSets);
  }

  public synchronized void recoverState() {
    try {
      TransactionSnapshot lastSnapshot = persistor.getLatestSnapshot();
      // if we failed before a snapshot could complete, we might not have one to restore
      if (lastSnapshot != null) {
        restoreSnapshot(lastSnapshot);
      }
      // replay any WALs since the last snapshot
      Collection<TransactionLog> logs = persistor.getLogsSince(lastSnapshotTime);
      if (logs != null) {
        replayLogs(logs);
      }
    } catch (IOException e) {
      LOG.error("Unable to read back transaction state:", e);
      throw Throwables.propagate(e);
    }
  }

  /**
   * Restore the initial in-memory transaction state from a snapshot.
   */
  private void restoreSnapshot(TransactionSnapshot snapshot) {
    LOG.info("Restoring transaction state from snapshot at " + snapshot.getTimestamp());
    Preconditions.checkState(lastSnapshotTime == 0, "lastSnapshotTime has been set!");
    Preconditions.checkState(readPointer == 0, "readPointer has been set!");
    Preconditions.checkState(lastWritePointer == 0, "lastWritePointer has been set!");
    Preconditions.checkState(invalid.isEmpty(), "invalid list should be empty!");
    Preconditions.checkState(inProgress.isEmpty(), "inProgress map should be empty!");
    Preconditions.checkState(committingChangeSets.isEmpty(), "committingChangeSets should be empty!");
    Preconditions.checkState(committedChangeSets.isEmpty(), "committedChangeSets should be empty!");
    LOG.info("Restoring snapshot of state: " + snapshot);

    lastSnapshotTime = snapshot.getTimestamp();
    readPointer = snapshot.getReadPointer();
    lastWritePointer = snapshot.getWritePointer();
    invalid.addAll(snapshot.getInvalid());
    inProgress.putAll(snapshot.getInProgress());
    committingChangeSets.putAll(snapshot.getCommittingChangeSets());
    committedChangeSets.putAll(snapshot.getCommittedChangeSets());
  }

  /**
   * Resets the state of the transaction manager.
   */
  public void resetState() {
    this.logWriteLock.lock();
    try {
      // Take a snapshot before resetting the state, for debugging purposes
      doSnapshot(false);
      // Clear the state
      clear();
      // Take another snapshot: if no snapshot is taken after clearing the state
      // and the manager is restarted, we will recover from the snapshot taken
      // before resetting the state, which would be really bad
      // This call will also init a new WAL
      doSnapshot(false);
    } catch (IOException e) {
      LOG.error("Snapshot failed when resetting state!", e);
      e.printStackTrace();
    } finally {
      this.logWriteLock.unlock();
    }
  }

  /**
   * Replay all logged edits from the given transaction logs.
   */
  private void replayLogs(Collection<TransactionLog> logs) {
    for (TransactionLog log : logs) {
      LOG.info("Replaying edits from transaction log " + log.getName());
      int editCnt = 0;
      try {
        TransactionLogReader reader = log.getReader();
        // reader may be null in the case of an empty file
        if (reader == null) {
          continue;
        }
        TransactionEdit edit = null;
        while ((edit = reader.next()) != null) {
          editCnt++;
          switch (edit.getState()) {
            case INPROGRESS:
              addInProgressAndAdvance(edit.getWritePointer(), edit.getVisibilityUpperBound(),
                                      edit.getExpiration());
              break;
            case COMMITTING:
              addCommittingChangeSet(edit.getWritePointer(), edit.getChanges());
              break;
            case COMMITTED:
              doCommit(edit.getWritePointer(), edit.getChanges(),
                       edit.getCommitPointer(), edit.getCanCommit());
              break;
            case INVALID:
              doInvalidate(edit.getWritePointer());
              break;
            case ABORTED:
              doAbort(edit.getWritePointer());
              break;
            default:
              // unknown type!
              throw new IllegalArgumentException("Invalid state for WAL entry: " + edit.getState());
          }
        }
      } catch (IOException ioe) {
        throw Throwables.propagate(ioe);
      }
      LOG.info("Read " + editCnt + " edits from log " + log.getName());
    }
  }

  @Override
  public void doStop() {
    Stopwatch timer = new Stopwatch().start();
    LOG.info("Shutting down gracefully...");
    // signal the cleanup thread to stop
    if (cleanupThread != null) {
      cleanupThread.shutdown();
      try {
        cleanupThread.join(30000L);
      } catch (InterruptedException ie) {
        LOG.warn("Interrupted waiting for cleanup thread to stop");
        Thread.currentThread().interrupt();
      }
    }
    if (metricsThread != null) {
      metricsThread.shutdown();
      try {
        metricsThread.join(30000L);
      } catch (InterruptedException ie) {
        LOG.warn("Interrupted waiting for cleanup thread to stop");
        Thread.currentThread().interrupt();
      }
    }
    if (snapshotThread != null) {
      // this will trigger a final snapshot on stop
      snapshotThread.shutdown();
      try {
        snapshotThread.join(30000L);
      } catch (InterruptedException ie) {
        LOG.warn("Interrupted waiting for snapshot thread to stop");
        Thread.currentThread().interrupt();
      }
    }

    persistor.stopAndWait();
    timer.stop();
    LOG.info("Took " + timer + " to stop");
    notifyStopped();
  }

  /**
   * Immediately shuts down the service, without going through the normal close process.
   * @param message A message describing the source of the failure.
   * @param error Any exception that caused the failure.
   */
  private void abortService(String message, Throwable error) {
    if (isRunning()) {
      LOG.error("Aborting transaction manager due to: " + message, error);
      notifyFailed(error);
    }
  }

  private void ensureAvailable() {
    Preconditions.checkState(isRunning(), "Transaction Manager is not running.");
  }

  /**
   * Start a short transaction with the default timeout.
   */
  public Transaction startShort() {
    return startShort(defaultTimeout);
  }

  /**
   * Start a short transaction with a given timeout.
   * @param timeoutInSeconds the time out period in seconds.
   */
  public Transaction startShort(int timeoutInSeconds) {
    Preconditions.checkArgument(timeoutInSeconds > 0, "timeout must be positive but is %s", timeoutInSeconds);
    txMetricsCollector.gauge("start.short", 1);
    Stopwatch timer = new Stopwatch().start();
    long currentTime = System.currentTimeMillis();
    long expiration = currentTime + 1000L * timeoutInSeconds;
    Transaction tx = startTx(expiration);
    txMetricsCollector.gauge("start.short.latency", (int) timer.elapsedMillis());
    return tx;
  }

  private long getNextWritePointer() {
    // We want to align tx ids with current time. We assume that tx ids are sequential, but not less than
    // System.currentTimeMillis() * MAX_TX_PER_MS.
    return Math.max(lastWritePointer + 1, System.currentTimeMillis() * TxConstants.MAX_TX_PER_MS);
  }

  /**
   * Start a long transaction. Long transactions and do not participate in conflict detection. Also, aborting a long
   * transaction moves it to the invalid list because we assume that its writes cannot be rolled back.
   */
  public Transaction startLong() {
    txMetricsCollector.gauge("start.long", 1);
    Stopwatch timer = new Stopwatch().start();
    Transaction tx = startTx(-1);
    txMetricsCollector.gauge("start.long.latency", (int) timer.elapsedMillis());
    return tx;
  }

  private Transaction startTx(long expiration) {
    Transaction tx = null;
    long txid;
    // guard against changes to the transaction log while processing
    this.logReadLock.lock();
    try {
      synchronized (this) {
        ensureAvailable();
        txid = getNextWritePointer();
        tx = createTransaction(txid);
        addInProgressAndAdvance(tx.getWritePointer(), tx.getVisibilityUpperBound(), expiration);
      }
      // appending to WAL out of global lock for concurrent performance
      // we should still be able to arrive at the same state even if log entries are out of order
      appendToLog(TransactionEdit.createStarted(tx.getWritePointer(), tx.getVisibilityUpperBound(), expiration));
    } finally {
      this.logReadLock.unlock();
    }
    return tx;
  }

  private void addInProgressAndAdvance(long writePointer, long visibilityUpperBound,
                                       long expiration) {
    inProgress.put(writePointer, new InProgressTx(visibilityUpperBound, expiration));
    // don't move the write pointer back if we have out of order transaction log entries
    if (writePointer > lastWritePointer) {
      lastWritePointer = writePointer;
    }
  }

  public boolean canCommit(Transaction tx, Collection<byte[]> changeIds) throws TransactionNotInProgressException {
    txMetricsCollector.gauge("canCommit", 1);
    Stopwatch timer = new Stopwatch().start();
    if (inProgress.get(tx.getWritePointer()) == null) {
      // invalid transaction, either this has timed out and moved to invalid, or something else is wrong.
      if (invalid.contains(tx.getWritePointer())) {
        throw new TransactionNotInProgressException(
          String.format("canCommit() is called for transaction %d that is not in progress (it is known to be invalid)",
                        tx.getWritePointer()));
      } else {
        throw new TransactionNotInProgressException(
          String.format("canCommit() is called for transaction %d that is not in progress", tx.getWritePointer()));
      }
    }

    Set<ChangeId> set = Sets.newHashSetWithExpectedSize(changeIds.size());
    for (byte[] change : changeIds) {
      set.add(new ChangeId(change));
    }

    if (hasConflicts(tx, set)) {
      return false;
    }
    // guard against changes to the transaction log while processing
    this.logReadLock.lock();
    try {
      synchronized (this) {
        ensureAvailable();
        addCommittingChangeSet(tx.getWritePointer(), set);
      }
      appendToLog(TransactionEdit.createCommitting(tx.getWritePointer(), set));
    } finally {
      this.logReadLock.unlock();
    }
    txMetricsCollector.gauge("canCommit.latency", (int) timer.elapsedMillis());
    return true;
  }

  private void addCommittingChangeSet(long writePointer, Set<ChangeId> changes) {
    committingChangeSets.put(writePointer, changes);
  }

  public boolean commit(Transaction tx) throws TransactionNotInProgressException {
    txMetricsCollector.gauge("commit", 1);
    Stopwatch timer = new Stopwatch().start();
    Set<ChangeId> changeSet = null;
    boolean addToCommitted = true;
    long commitPointer;
    // guard against changes to the transaction log while processing
    this.logReadLock.lock();
    try {
      synchronized (this) {
        ensureAvailable();
        // we record commits at the first not-yet assigned transaction id to simplify clearing out change sets that
        // are no longer visible by any in-progress transactions
        commitPointer = lastWritePointer + 1;
        if (inProgress.get(tx.getWritePointer()) == null) {
          // invalid transaction, either this has timed out and moved to invalid, or something else is wrong.
          if (invalid.contains(tx.getWritePointer())) {
            throw new TransactionNotInProgressException(
              String.format("canCommit() is called for transaction %d that is not in progress " +
                              "(it is known to be invalid)", tx.getWritePointer()));
          } else {
            throw new TransactionNotInProgressException(
              String.format("canCommit() is called for transaction %d that is not in progress", tx.getWritePointer()));
          }
        }

        // these should be atomic
        // NOTE: whether we succeed or not we don't need to keep changes in committing state: same tx cannot
        //       be attempted to commit twice
        changeSet = committingChangeSets.remove(tx.getWritePointer());

        if (changeSet != null) {
          // double-checking if there are conflicts: someone may have committed since canCommit check
          if (hasConflicts(tx, changeSet)) {
            return false;
          }
        } else {
          // no changes
          addToCommitted = false;
        }
        doCommit(tx.getWritePointer(), changeSet, commitPointer, addToCommitted);
      }
      appendToLog(TransactionEdit.createCommitted(tx.getWritePointer(), changeSet, commitPointer, addToCommitted));
    } finally {
      this.logReadLock.unlock();
    }
    txMetricsCollector.gauge("commit.latency", (int) timer.elapsedMillis());
    return true;
  }

  private void doCommit(long writePointer, Set<ChangeId> changes, long commitPointer, boolean addToCommitted) {
    // In case this method is called when loading a previous WAL, we need to remove the tx from these sets
    committingChangeSets.remove(writePointer);
    if (addToCommitted && !changes.isEmpty()) {
      // No need to add empty changes to the committed change sets, they will never trigger any conflict

      // Record the committed change set with the next writePointer as the commit time.
      // NOTE: we use current next writePointer as key for the map, hence we may have multiple txs changesets to be
      //       stored under one key
      Set<ChangeId> changeIds = committedChangeSets.get(commitPointer);
      if (changeIds != null) {
        // NOTE: we modify the new set to prevent concurrent modification exception, as other threads (e.g. in
        // canCommit) use it unguarded
        changes.addAll(changeIds);
      }
      committedChangeSets.put(commitPointer, changes);
    }
    // remove from in-progress set, so that it does not get excluded in the future
    InProgressTx previous = inProgress.remove(writePointer);
    if (previous == null) {
      // tx was not in progress! perhaps it timed out and is invalid? try to remove it there.
      if (invalid.rem(writePointer)) {
        invalidArray = invalid.toLongArray();
        LOG.info("Tx invalid list: removed committed tx {}", writePointer);
      }
    }
    // moving read pointer
    moveReadPointerIfNeeded(writePointer);

    // All committed change sets that are smaller than the earliest started transaction can be removed.
    // here we ignore transactions that have no timeout, they are long-running and don't participate in
    // conflict detection.
    // TODO: for efficiency, can we do this once per-log in replayLogs instead of once per edit?
    committedChangeSets.headMap(firstShortInProgress()).clear();
  }

  // find the first non long-running in-progress tx, or Long.MAX if none such exists
  private long firstShortInProgress() {
    for (Map.Entry<Long, InProgressTx> tx : inProgress.entrySet()) {
      if (!tx.getValue().isLongRunning()) {
        return tx.getKey();
      }
    }
    return Transaction.NO_TX_IN_PROGRESS;
  }

  public void abort(Transaction tx) {
    // guard against changes to the transaction log while processing
    txMetricsCollector.gauge("abort", 1);
    Stopwatch timer = new Stopwatch().start();
    this.logReadLock.lock();
    try {
      synchronized (this) {
        ensureAvailable();
        doAbort(tx.getWritePointer());
      }
      appendToLog(TransactionEdit.createAborted(tx.getWritePointer()));
      txMetricsCollector.gauge("abort.latency", (int) timer.elapsedMillis());
    } finally {
      this.logReadLock.unlock();
    }
  }

  private void doAbort(long writePointer) {
    committingChangeSets.remove(writePointer);
    // makes tx visible (assumes that all operations were rolled back)
    // remove from in-progress set, so that it does not get excluded in the future
    InProgressTx removed = inProgress.remove(writePointer);
    // TODO: this is bad/misleading/not clear logic. We should have special flags/tx attributes instead of it. Refactor!
    if (removed != null && removed.isLongRunning()) {
      // tx was long-running: it must be moved to invalid because its operations cannot be rolled back
      invalid.add(writePointer);
      // todo: find a more efficient way to keep this sorted. Could it just be an array?
      Collections.sort(invalid);
      invalidArray = invalid.toLongArray();
      LOG.info("Tx invalid list: added long-running tx {} because of abort", writePointer);
    } else if (removed == null) {
      // tx was not in progress! perhaps it timed out and is invalid? try to remove it there.
      if (invalid.rem(writePointer)) {
        invalidArray = invalid.toLongArray();
        LOG.info("Tx invalid list: removed aborted tx {}", writePointer);
        // removed a tx from excludes: must move read pointer
        moveReadPointerIfNeeded(writePointer);
      }
    } else {
      // removed a tx from excludes: must move read pointer
      moveReadPointerIfNeeded(writePointer);
    }
  }

  public boolean invalidate(long tx) {
    // guard against changes to the transaction log while processing
    txMetricsCollector.gauge("invalidate", 1);
    Stopwatch timer = new Stopwatch().start();
    this.logReadLock.lock();
    try {
      boolean success;
      synchronized (this) {
        ensureAvailable();
        success = doInvalidate(tx);
      }
      appendToLog(TransactionEdit.createInvalid(tx));
      txMetricsCollector.gauge("invalidate.latency", (int) timer.elapsedMillis());
      return success;
    } finally {
      this.logReadLock.unlock();
    }
  }

  private boolean doInvalidate(long writePointer) {
    Set<ChangeId> previousChangeSet = committingChangeSets.remove(writePointer);
    // remove from in-progress set, so that it does not get excluded in the future
    InProgressTx previous = inProgress.remove(writePointer);
    // This check is to prevent from invalidating committed transactions
    if (previous != null || previousChangeSet != null) {
      if (previous == null) {
        LOG.debug("Invalidating tx {} in committing change sets but not in-progress", writePointer);
      }
      // add tx to invalids
      invalid.add(writePointer);
      LOG.info("Tx invalid list: added tx {} because of invalidate", writePointer);
      // todo: find a more efficient way to keep this sorted. Could it just be an array?
      Collections.sort(invalid);
      invalidArray = invalid.toLongArray();
      if (!previous.isLongRunning()) {
        // tx was short-running: must move read pointer
        moveReadPointerIfNeeded(writePointer);
      }
      return true;
    }
    return false;
  }

  // hack for exposing important metric
  public int getExcludedListSize() {
    return invalid.size() + inProgress.size();
  }
  // package visible hack for exposing internals to unit tests
  int getInvalidSize() {
    return this.invalid.size();
  }
  int getCommittedSize() {
    return this.committedChangeSets.size();
  }

  private boolean hasConflicts(Transaction tx, Set<ChangeId> changeIds) {
    if (changeIds.isEmpty()) {
      return false;
    }

    for (Map.Entry<Long, Set<ChangeId>> changeSet : committedChangeSets.entrySet()) {
      // If commit time is greater than tx read-pointer,
      // basically not visible but committed means "tx committed after given tx was started"
      if (changeSet.getKey() > tx.getWritePointer()) {
        if (overlap(changeSet.getValue(), changeIds)) {
          return true;
        }
      }
    }
    return false;
  }

  private boolean overlap(Set<ChangeId> a, Set<ChangeId> b) {
    // iterate over the smaller set, and check for every element in the other set
    if (a.size() > b.size()) {
      for (ChangeId change : b) {
        if (a.contains(change)) {
          return true;
        }
      }
    } else {
      for (ChangeId change : a) {
        if (b.contains(change)) {
          return true;
        }
      }
    }
    return false;
  }

  private void moveReadPointerIfNeeded(long committedWritePointer) {
    if (committedWritePointer > readPointer) {
      readPointer = committedWritePointer;
    }
  }

  /**
   * Creates a new Transaction. This method only get called from start transaction, which is already
   * synchronized.
   */
  private Transaction createTransaction(long writePointer) {
    // For holding the first in progress short transaction Id (with timeout >= 0).
    long firstShortTx = Transaction.NO_TX_IN_PROGRESS;
    long[] array = new long[inProgress.size()];
    int i = 0;
    for (Map.Entry<Long, InProgressTx> entry : inProgress.entrySet()) {
      long txId = entry.getKey();
      array[i++] = txId;
      if (firstShortTx == Transaction.NO_TX_IN_PROGRESS && !entry.getValue().isLongRunning()) {
        firstShortTx = txId;
      }
    }

<<<<<<< HEAD
    long txReadPointer = readPointer;
    if (readYourOwnWrites) {
      txReadPointer = writePointer;
    }
    return new Transaction(txReadPointer, writePointer, invalidArray, array, firstShortTx);
=======
    return new Transaction(readYourOwnWrites ? writePointer : readPointer,
                            writePointer, invalidArray, array, firstShortTx);
>>>>>>> cf5c19aa
  }

  private void appendToLog(TransactionEdit edit) {
    try {
      Stopwatch timer = new Stopwatch().start();
      currentLog.append(edit);
      txMetricsCollector.gauge("append.edit", (int) timer.elapsedMillis());
    } catch (IOException ioe) {
      abortService("Error appending to transaction log", ioe);
    }
  }

  private void appendToLog(List<TransactionEdit> edits) {
    try {
      Stopwatch timer = new Stopwatch().start();
      currentLog.append(edits);
      txMetricsCollector.gauge("append.edit", (int) timer.elapsedMillis());
    } catch (IOException ioe) {
      abortService("Error appending to transaction log", ioe);
    }
  }

  /**
   * Called from the tx service every 10 seconds.
   * This hack is needed because current metrics system is not flexible when it comes to adding new metrics.
   */
  public void logStatistics() {
    LOG.info("Transaction Statistics: write pointer = " + lastWritePointer +
               ", invalid = " + invalid.size() +
               ", in progress = " + inProgress.size() +
               ", committing = " + committingChangeSets.size() +
               ", committed = " + committedChangeSets.size());
  }

  private abstract static class DaemonThreadExecutor extends Thread {
    private AtomicBoolean stopped = new AtomicBoolean(false);

    public DaemonThreadExecutor(String name) {
      super(name);
      setDaemon(true);
    }

    public void run() {
      try {
        while (!isInterrupted() && !stopped.get()) {
          doRun();
          synchronized (stopped) {
            stopped.wait(getSleepMillis());
          }
        }
      } catch (InterruptedException ie) {
        LOG.info("Interrupted thread " + getName());
      }
      // perform any final cleanup
      onShutdown();
      LOG.info("Exiting thread " + getName());
    }

    public abstract void doRun();

    protected abstract long getSleepMillis();

    protected void onShutdown() {
    }

    public void shutdown() {
      if (stopped.compareAndSet(false, true)) {
        synchronized (stopped) {
          stopped.notifyAll();
        }
      }
    }
  }

  /**
   * Represents some of the info on in-progress tx
   */
  public static final class InProgressTx {
    /** the oldest in progress tx at the time of this tx start */
    private final long visibilityUpperBound;
    /** negative means no expiration */
    private final long expiration;

    public InProgressTx(long visibilityUpperBound, long expiration) {
      this.visibilityUpperBound = visibilityUpperBound;
      this.expiration = expiration;
    }

    public long getVisibilityUpperBound() {
      return visibilityUpperBound;
    }

    public long getExpiration() {
      return expiration;
    }

    public boolean isLongRunning() {
      return expiration < 0;
    }

    @Override
    public boolean equals(Object o) {
      if (o == null || !(o instanceof InProgressTx)) {
        return false;
      }

      if (this == o) {
        return true;
      }

      InProgressTx other = (InProgressTx) o;
      return Objects.equal(visibilityUpperBound, other.getVisibilityUpperBound()) &&
        Objects.equal(expiration, other.getExpiration());
    }

    @Override
    public int hashCode() {
      return Objects.hashCode(visibilityUpperBound, expiration);
    }
  }
}<|MERGE_RESOLUTION|>--- conflicted
+++ resolved
@@ -970,16 +970,8 @@
       }
     }
 
-<<<<<<< HEAD
-    long txReadPointer = readPointer;
-    if (readYourOwnWrites) {
-      txReadPointer = writePointer;
-    }
-    return new Transaction(txReadPointer, writePointer, invalidArray, array, firstShortTx);
-=======
     return new Transaction(readYourOwnWrites ? writePointer : readPointer,
                             writePointer, invalidArray, array, firstShortTx);
->>>>>>> cf5c19aa
   }
 
   private void appendToLog(TransactionEdit edit) {
